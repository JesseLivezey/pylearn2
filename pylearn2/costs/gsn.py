--- conflicted
+++ resolved
@@ -57,15 +57,10 @@
                 cost_total += costf(data[cost_idx], step[cost_idx])
             total += coeff * cost_total
 
-<<<<<<< HEAD
-        # return an average
-        return total / (len(output) * len(self.costs))
-=======
         coeff_sum = sum(coeff for _, coeff, _ in self.costs)
 
         # little bit of normalization
         return total / (len(output) * coeff_sum)
->>>>>>> adac9553
 
     def get_data_specs(self, model):
         # get space for layer i
