from __future__ import division
import datetime
import numpy as np
from theano import function, config
import theano.tensor as T
from warnings import warn
from pylearn2.monitor import Monitor
from pylearn2.utils.iteration import SequentialSubsetIterator
from pylearn2.training_algorithms.training_algorithm import TrainingAlgorithm


# TODO: This needs renaming based on specifics. Specifically it needs
# "unsupervised" in its name, and some sort of qualification based on
# its slightly unorthodox batch selection strategy.
class SGD(TrainingAlgorithm):
    """Stochastic Gradient Descent with an optional validation set
    for error monitoring.

    TODO: right now, assumes there is just one variable, X, i.e.
    is designed for unsupervised learning need to support other tasks.

    TODO: document parameters, especially monitoring_batches
    """

    def __init__(self, learning_rate, cost, batch_size=None,
                 batches_per_iter=1000, monitoring_batches=-1,
                 monitoring_dataset=None, termination_criterion=None,
                 update_callbacks=None):
        """
        Instantiates an SGD object.

        Parameters
        ----------
        learning_rate : float
            The stochastic gradient step size, relative to your cost
            function.
        cost : object
            An object implementing the pylearn2 cost interface.
        batch_size : int, optional
            Batch size per update. TODO: What if this is not provided?
        batches_per_iter : int, optional
            How many batch updates per epoch. Default is 1000.
            TODO: Is there any way to specify "as many as the dataset
            provides"?
        monitoring_batches : int, optional
            WRITEME
        monitoring_dataset : object, optional
            WRITEME
        termination_criterion : object, optional
            WRITEME
        update_callback : iterable or object, optional
            WRITEME

        Notes
        -----
        TODO: for now, learning_rate is just a float, but later it
        should support passing in a class that dynamically adjusts the
        learning rate if batch_size is None, reverts to the
        force_batch_size field of the model if monitoring_dataset is
        provided, uses monitoring_batches batches of data from
        monitoring_dataset to report monitoring errors
        """
        #Store parameters
        self.learning_rate = float(learning_rate)
        self.batch_size = batch_size
        self.batches_per_iter = batches_per_iter
        self.cost = cost
        if monitoring_dataset is None:
            assert monitoring_batches == -1, ("no monitoring dataset, but "
                                              "monitoring_batches > 0")
        self.monitoring_dataset = monitoring_dataset
        self.monitoring_batches = monitoring_batches
        self.termination_criterion = termination_criterion
        self._register_update_callbacks(update_callbacks)
        self.bSetup = False
        self.first = True

    def setup(self, model, dataset):
        """
        Initialize the training algorithm. Should be called
        once before calls to train.

        Parameters
        ----------
        model : object
            Model to be trained.  Object implementing the pylearn2 Model
            interface.
        dataset : object
            Dataset on which to train.  Object implementing the
            pylearn2 Dataset interface.
        """

        self.model = model

        self.monitor = Monitor.get_monitor(model)
        self.monitor.set_dataset(dataset=self.monitoring_dataset,
                                 batches=self.monitoring_batches,
                                 batch_size=self.batch_size)

<<<<<<< HEAD
        X = T.matrix(name='sgd_X')
        try:
            J = sum(c(model, X) for c in self.cost)
        except TypeError:
            J = self.cost(model, X)
=======
        space = self.model.get_input_space()

        X = space.make_theano_batch(name='sgd_X')

        self.topo = len(X.type.broadcastable) > 2


        J = self.cost(model, X)
>>>>>>> 685e64be
        if J.name is None:
            J.name = 'sgd_cost(' + X.name + ')'
        self.monitor.add_channel(name=J.name, ipt=X, val=J)
        params = model.get_params()

        for i, param in enumerate(params):
            if param.name is None:
                param.name = 'sgd_params[%d]' % i

        grads = dict(zip(params, T.grad(J, params)))

        for param in grads:
            if grads[param].name is None:
                grads[param].name = ('grad(%(costname)s, %(paramname)s)' %
                                     {'costname': J.name,
                                      'paramname': param.name})

        learning_rate = T.scalar('sgd_learning_rate')

        updates = dict(zip(params, [param - learning_rate * grads[param]
                                    for param in params]))

        for param in updates:
            if updates[param].name is None:
                updates[param].name = 'sgd_update(' + param.name + ')'

        model.censor_updates(updates)
        for param in updates:
            if updates[param] is None:
                updates[param].name = 'censor(sgd_update(' + param.name + '))'

        self.sgd_update = function([X, learning_rate], updates=updates,
                                   name='sgd_update')
        self.params = params
        self.bSetup = True

        #TODO: currently just supports doing a gradient step on J(X)
        #      needs to support "side effects", e.g. updating persistent chains
        #      for SML (if we decide to implement SML as SGD)

    def train(self, dataset):
        model = self.model
        if not self.bSetup:
            raise Exception("SGD.train called without first calling SGD.setup")
        if self.batch_size is None:
            batch_size = model.force_batch_size
        else:
            batch_size = self.batch_size
            if hasattr(model, "force_batch_size"):
                assert (model.force_batch_size <= 0 or
                        batch_size == model.force_batch_size), (
                            # TODO: more informative assertion error
                            "invalid force_batch_size attribute"
                        )
        for param in self.params:
            value = param.get_value(borrow=True)
            if np.any(np.isnan(value)) or np.any(np.isinf(value)):
                raise Exception("NaN in " + param.name)

        self.first = False
        for i in xrange(self.batches_per_iter):
            if self.topo:
                X = dataset.get_batch_topo(batch_size)
            else:
                X = dataset.get_batch_design(batch_size)

            #print '\n----------------'
            self.sgd_update(X, self.learning_rate)
            #print '----------------\n'

            #comment out this check when not debugging
            """for param in self.params:
                value = param.get_value(borrow=True)
                if N.any(N.isnan(value)):
                    raise Exception("NaN in "+param.name)
                #
            #"""

            self.monitor.batches_seen += 1
            self.monitor.examples_seen += batch_size

        for callback in self.update_callbacks:
            try:
                callback(self)
            except Exception as e:
                print ("WARNING: callback " + str(callback) + " failed with "
                       + str(type(e)) + ", mesage: " + str(e))
        if self.termination_criterion is None:
            return True
        else:
            return self.termination_criterion(self.model)


class UnsupervisedExhaustiveSGD(TrainingAlgorithm):
    def __init__(self, learning_rate, cost, batch_size=None,
                 monitoring_batches=None, monitoring_dataset=None,
                 termination_criterion=None, update_callbacks=None):
        self.learning_rate = float(learning_rate)
        self.cost = cost
        self.batch_size = batch_size
        self.monitoring_dataset = monitoring_dataset
        self.monitoring_batches = monitoring_batches
        self.termination_criterion = termination_criterion
        self._register_update_callbacks(update_callbacks)
        self.first = True

    def setup(self, model, dataset):
        self.model = model
        self.monitor = Monitor.get_monitor(model)
        # TODO: monitoring batch size ought to be configurable
        # separately from training batch size, e.g. if you would rather
        # monitor on one somewhat big batch but update on many small
        # batches.
        self.monitor.set_dataset(dataset=self.monitoring_dataset,
                                 batches=self.monitoring_batches,
                                 batch_size=self.batch_size)
        dataset.set_iteration_scheme('sequential', batch_size=self.batch_size)
        X = T.matrix(name="%s[X]" % self.__class__.__name__)
        try:
            iter(self.cost)
            iterable_cost = True
        except TypeError:
            iterable_cost = False
        if iterable_cost:
            cost_value = sum(c(model, X) for c in self.cost)
        else:
            cost_value = self.cost(model, X)
        if cost_value.name is None:
            cost_value.name = 'sgd_cost(' + X.name + ')'
        self.monitor.add_channel(name=cost_value.name, ipt=X, val=cost_value)
        params = model.get_params()
        for i, param in enumerate(params):
            if param.name is None:
                param.name = 'sgd_params[%d]' % i
        grads = dict(zip(params, T.grad(cost_value, params)))
        for param in grads:
            if grads[param].name is None:
                grads[param].name = ('grad(%(costname)s, %(paramname)s)' %
                                     {'costname': cost_value.name,
                                      'paramname': param.name})
        learning_rate = T.scalar('sgd_learning_rate')
        updates = dict(zip(params, [param - learning_rate * grads[param]
                                    for param in params]))
        for param in updates:
            if updates[param].name is None:
                updates[param].name = 'sgd_update(' + param.name + ')'
        model.censor_updates(updates)
        for param in updates:
            if updates[param] is None:
                updates[param].name = 'censor(sgd_update(' + param.name + '))'

        self.sgd_update = function([X, learning_rate], updates=updates,
                                   name='sgd_update')
        self.params = params

    def train(self, dataset):
        if not hasattr(self, 'sgd_update'):
            raise Exception("train called without first calling setup")
        model = self.model
        if self.batch_size is None:
            try:
                batch_size = model.force_batch_size
            except AttributeError:
                raise ValueError("batch_size unspecified in both training "
                                 "procedure and model")
        else:
            batch_size = self.batch_size
            if hasattr(model, "force_batch_size"):
                assert (model.force_batch_size <= 0 or
                        batch_size == model.force_batch_size), (
                            # TODO: more informative assertion error
                            "invalid force_batch_size attribute"
                        )
        for param in self.params:
            value = param.get_value(borrow=True)
            if np.any(np.isnan(value)) or np.any(np.isinf(value)):
                raise Exception("NaN in " + param.name)
        self.first = False
        dataset.set_iteration_scheme('sequential', batch_size=self.batch_size)
        for batch in dataset:
            grads = self.sgd_update(batch, self.learning_rate)
            #print grads
            self.monitor.batches_seen += 1
            self.monitor.examples_seen += batch_size
            for callback in self.update_callbacks:
                callback(self)
        if self.termination_criterion is None:
            return True
        else:
            return self.termination_criterion(self.model)


class MonitorBasedLRAdjuster(object):
    """

    DO NOT USE AS A CALLBACK FOR THE SGD ALGORITHM.

    THIS IS A CALLBACK FOR THE TRAIN OBJECT, WHICH ONLY MAKES
    SENSE IF TRAIN IS USING THE SGD ALGORITHM. IT IS NOT A
    CALLBACK FOR THE SGD ALGORITHM.


    A learning rate adjuster that pulls out the only channel
    in the model's monitor (this won't work for multiple-channel
    monitors, TODO fix this issue) and adjusts the learning rate
    based on what happened to the monitoring error on the last
    epoch. If the objective is greater than high_trigger times
    its previous value, the learning rate will be scaled by
    shrink_amt (which should be < 1 for this scheme to make
    sense). The idea is that in this case the learning algorithm
    is overshooting the bottom of the objective function.

    If the objective is less than high_trigger but
    greater than low_trigger times its previous value, the
    learning rate will be scaled by grow_amt (which should be > 1
    for this scheme to make sense). The idea is that the learning
    algorithm is making progress but at too slow of a rate.
    """

    def __init__(self, high_trigger=1., shrink_amt=.99,
                 low_trigger=.99, grow_amt=1.01,
                 min_lr = 1e-7, max_lr = 1.):
        self.high_trigger = high_trigger
        self.shrink_amt = shrink_amt
        self.low_trigger = low_trigger
        self.grow_amt = grow_amt
        self.min_lr = min_lr
        self.max_lr = max_lr

    def __call__(self, model, dataset, algorithm):
        # TODO: more sophisticated error checking here.
        model = algorithm.model
        current_learning_rate = algorithm.learning_rate
        assert hasattr(model, 'monitor'), ("no monitor associated with " +
                                           str(model))
        monitor = model.monitor
        v = monitor.channels.values()
        assert len(v) == 1, ("Only single channel monitors are supported "
                             "(currently)")
        v = v[0].val_record

        if len(v) < 2:

            if monitor.dataset is None:
                assert len(v) == 0
                raise ValueError("""You're trying to use a monitor-based learning
                        adjustor but the monitor has no entries because you didn't
                        specify a monitoring dataset""")

            raise ValueError("""For some reason there are fewer than 2 monitor entries,
                    yet the MonitorBasedLRAdjuster has been called. This should NEVER happen.
                    The training algorithm should call the monitor once on initialization, then
                    after each parameter update should call the monitor followed by the callbacks.
                    It seems you are either calling the callback manually rather than as part of
                    a training algorithm, or you are using an incorrectly implemented training
                    algorithm.""")

        rval = current_learning_rate

        if v[-1] > self.high_trigger * v[-2]:
            rval *= self.shrink_amt
            # TODO: logging infrastructure
            print "shrinking learning rate to", rval
        elif v[-2] > self.low_trigger * v[-2]:
            rval *= self.grow_amt
            # TODO: logging infrastructure
            print "growing learning rate to", rval

        rval = max(self.min_lr, rval)
        rval = min(self.max_lr, rval)

        algorithm.learning_rate = rval


class MonitorBasedTermCrit(object):
    """A termination criterion that pulls out the only channel in
    the model's monitor (this won't work for multiple-channel
    monitors, TODO fix this issue) and checks to see if it has
    decreased by a certain proportion in the last N epochs.
    """
    def __init__(self, prop_decrease, N):
        self.prop_decrease = prop_decrease
        self.N = N

    def __call__(self, model):
        monitor = model.monitor
        assert len(monitor.channels.values()) == 1, (
            "Only single channel monitors are supported (currently)"
        )
        v = monitor.channels.values()[0].val_record
        if len(v) < self.N:
            return True
        return v[- 1] < (1. - self.prop_decrease) * v[-self.N]


class EpochCounter(object):
    def  __init__(self, max_epochs):
        """
        A termination criterion that uses internal state to
        trigger termination after a fixed number of calls
        (epochs).

        Parameters
        ----------
        max_epochs : int
            Number of epochs (i.e. calls to this object's `__call__`
           method) for which this termination criterion should
           return `True`.
        """
        self._max_epochs = max_epochs
        self._epochs_done = 0

    def __call__(self, model):
        self._epochs_done += 1
        return self._epochs_done < self._max_epochs


class AnnealedLearningRate(object):
    def __init__(self, anneal_start):
        self._initialized = False
        self._count = 0
        self._anneal_start = anneal_start

    def __call__(self, algorithm):
        if not self._initialized:
            self._base = algorithm.learning_rate
        self._count += 1
        algorithm.learning_rate = self.current_learning_rate()

    def current_learning_rate(self):
        return self._base * min(1, self._anneal_start / self._count)


# This might be worth rolling into the SGD logic directly at some point.
class ConjunctionCriterion(object):
    def __init__(self, criteria):
        """
        Termination criterion representing the logical conjunction
        of several individual criteria. Optimization continues only
        if every constituent criterion returns `True`.

        Parameters
        ----------
        criteria : iterable
            A sequence of callables representing termination criteria,
            with a return value of True indicating that the gradient
            descent should continue.
        """
        self._criteria = list(criteria)

    def __call__(self, model):
        return all(criterion(model) for criterion in self._criteria)


class DisjunctionCriterion(object):
    def __init__(self, criteria):
        """
        Termination criterion representing the logical disjunction
        of several individual criteria. Optimization continues if
        any of the constituent criteria return `True`.

        Parameters
        ----------
        criteria : iterable
            A sequence of callables representing termination criteria,
            with a return value of True indicating that gradient
            descent should continue.
        """
        self._criteria = list(criteria)

    def __call__(self, model):
        return any(criterion(model) for criterion in self._criteria)<|MERGE_RESOLUTION|>--- conflicted
+++ resolved
@@ -97,22 +97,17 @@
                                  batches=self.monitoring_batches,
                                  batch_size=self.batch_size)
 
-<<<<<<< HEAD
-        X = T.matrix(name='sgd_X')
+        space = self.model.get_input_space()
+
+        X = space.make_theano_batch(name='sgd_X')
+
+        self.topo = len(X.type.broadcastable) > 2
+
         try:
             J = sum(c(model, X) for c in self.cost)
         except TypeError:
             J = self.cost(model, X)
-=======
-        space = self.model.get_input_space()
-
-        X = space.make_theano_batch(name='sgd_X')
-
-        self.topo = len(X.type.broadcastable) > 2
-
-
-        J = self.cost(model, X)
->>>>>>> 685e64be
+
         if J.name is None:
             J.name = 'sgd_cost(' + X.name + ')'
         self.monitor.add_channel(name=J.name, ipt=X, val=J)
