--- conflicted
+++ resolved
@@ -10,8 +10,6 @@
 from itertools import izip
 cuda = None
 
-<<<<<<< HEAD
-=======
 import numpy
 np = numpy
 
@@ -19,7 +17,7 @@
 WRAPPER_ASSIGNMENTS = ('__module__', '__name__')
 WRAPPER_CONCATENATIONS = ('__doc__',)
 WRAPPER_UPDATES = ('__dict__',)
->>>>>>> 1ac9b885
+
 
 def make_name(variable, anon="anonymous_variable"):
     """
@@ -506,7 +504,7 @@
     ...     def f(x):
     ...        '''
     ...        Adds 1 to x
-    ...        
+    ...
     ...        Parameters
     ...        ----------
     ...        x : int
@@ -536,17 +534,17 @@
     >>> print c.f.__doc__
 
         Adds 1 to x
-        
+
         Parameters
         ----------
         x : int
             Variable to increment by 1
-    
+
         Returns
         -------
         rval : int
            x incremented by 1
-    
+
         Notes
         -----
         Also prints the incremented value
