"""
The module defining the Monitor and MonitorChannel objects used for
tracking the changes in values of various quantities throughout training
"""
__authors__ = "Ian Goodfellow"
__copyright__ = "Copyright 2010-2012, Universite de Montreal"
__credits__ = ["Ian Goodfellow"]
__license__ = "3-clause BSD"
__maintainer__ = "Ian Goodfellow"
__email__ = "goodfeli@iro"

<<<<<<< HEAD
import copy, time, warnings, logging, functools
import numpy as np
=======
import copy
import time
import warnings
>>>>>>> 7470e107

from theano.compat.python2x import OrderedDict
import theano.sparse
from theano import config
from theano import tensor as T
from theano.printing import var_descriptor

from pylearn2.config import yaml_parse
from pylearn2.datasets.dataset import Dataset
from pylearn2.space import Space, CompositeSpace, NullSpace
from pylearn2.utils import function, sharedX, safe_zip, safe_izip
from pylearn2.utils.iteration import is_stochastic
from pylearn2.utils.data_specs import DataSpecsMapping
from pylearn2.utils.string_utils import number_aware_alphabetical_key
from pylearn2.utils.timing import log_timing

log = logging.getLogger(__name__)


class Monitor(object):
    """
    A class for monitoring Models while they are being trained.

    A monitor object records the number of minibatches and number of examples
    the model has trained, as well as any number of "channels" that track
    quantities of interest (examples: the objective function, measures of
    hidden unit activity, reconstruction error, sum of squared second
    derivatives, average norm of the weight vectors,  etc.)
    """
    def __init__(self, model):
        """
        Makes a monitor for `model`. Assumes the model has not been trained at
        all yet.

        Parameters
        ----------
        model : pylearn2.models.model.Model instance
        """
        self.training_succeeded = False
        self.model = model
        self.channels = OrderedDict()
        self._num_batches_seen = 0
        self._examples_seen = 0
        self._epochs_seen = 0
        self._datasets = []
        self._iteration_mode = []
        self._batch_size = []
        self._num_batches = []
        self._dirty = True
        self._rng_seed = []
        self.names_to_del = ['theano_function_mode']
        self.t0 = time.time()
        self.theano_function_mode = None

        # Initialize self._nested_data_specs, self._data_specs_mapping,
        # and self._flat_data_specs
        self._build_data_specs()

    def _build_data_specs(self):
        """
        Computes a nested data_specs for input and all channels

        Also computes the mapping to flatten it. This function is called from
        redo_theano.
        """
        # Ask the model what it needs
        m_space, m_source = self.model.get_monitoring_data_specs()
        input_spaces = [m_space]
        input_sources = [m_source]
        for channel in self.channels.values():
            space = channel.data_specs[0]
            assert isinstance(space, Space)
            input_spaces.append(space)
            input_sources.append(channel.data_specs[1])

        nested_space = CompositeSpace(input_spaces)
        nested_source = tuple(input_sources)

        self._nested_data_specs = (nested_space, nested_source)
        self._data_specs_mapping = DataSpecsMapping(self._nested_data_specs)

        flat_space = self._data_specs_mapping.flatten(nested_space,
                                                      return_tuple=True)
        flat_source = self._data_specs_mapping.flatten(nested_source,
                                                       return_tuple=True)
        self._flat_data_specs = (CompositeSpace(flat_space), flat_source)

    def set_theano_function_mode(self, mode):
        """
        Parameters
        ----------
        mode : theano.compile.Mode
            Theano functions for the monitoring channels will be compiled and
            run using this mode.
        """
        if self.theano_function_mode != mode:
            self._dirty = True
            self.theano_function_mode = mode

    def add_dataset(self, dataset, mode='sequential', batch_size=None,
                    num_batches=None, seed=None):
        """
        Determines the data used to calculate the values of each channel.

        Parameters
        ----------
        dataset : object
            A `pylearn2.datasets.Dataset` object.
        mode : str or object, optional
            Iteration mode; see the docstring of the `iterator` method \
            on `pylearn2.datasets.Dataset` for details.
        batch_size : int, optional
            The size of an individual batch. Optional if `mode` is \
            'sequential' and `num_batches` is specified (batch size \
            will be calculated based on full dataset size).
        num_batches : int, optional
            The total number of batches. Unnecessary if `mode` is \
            'sequential' and `batch_size` is specified (number of \
            batches will be calculated based on full dataset size).
        seed : int, optional
            Optional. The seed to be used for random iteration modes.
        """
        # The user can ommit using lists if only one dataset is set
        if not isinstance(dataset, list):
            dataset = [dataset]
        if not isinstance(mode, list):
            mode = [mode]
        if not isinstance(batch_size, list):
            batch_size = [batch_size]
        if not isinstance(num_batches, list):
            num_batches = [num_batches]
        if seed is None:
            seed = [None] * len(dataset)
        if not isinstance(seed, list):
            seed = [seed]
        if len(mode) != len(dataset):
            raise ValueError("Received " + str(len(dataset)) +
                             " dataset but " + str(len(mode)) + " modes.")
        if any([len(l) != len(dataset) for l in [batch_size, seed]]):
            raise ValueError("make sure each dataset has its iteration " +
                             "batch size and number of batches.")
        for (d, m, b, n, sd) in safe_izip(dataset, mode, batch_size,
                                          num_batches, seed):
            try:
                it = d.iterator(mode=m,
                                batch_size=b,
                                num_batches=n,
                                data_specs=self._flat_data_specs,
                                return_tuple=True,
                                rng=sd)
            except ValueError as exc:
                raise ValueError("invalid iteration parameters in " +
                                 "Monitor.add_dataset: " + str(exc))
            if it.stochastic:
                # Must be a seed, not a random number generator. If it were a
                # random number generator, different iterators using it would
                # update its state, so we would not get the same iterator
                # each time. Also, must not be None, because this makes the
                # iterator pick a seed based on the clock
                if sd is None:
                    raise TypeError("Monitor requires a seed when using " +
                                    "stochastic iteration modes.")
                if not isinstance(sd, (list, tuple, int)):
                    raise TypeError("Monitor requires a seed (not a random " +
                                    "number generator) when using " +
                                    "stochastic iteration modes.")
            else:
                # The iterator should catch this, but let's double-check
                assert sd is None

            if not d in self._datasets:
                self._datasets.append(d)
                self._iteration_mode.append(m)
                self._batch_size.append(b)
                self._num_batches.append(n)
                self._rng_seed.append(sd)

    def __call__(self):
        """
        Runs the model on the monitoring dataset in order to add one data point
        to each of the channels.
        """

        # If the channels have changed at all, we need to recompile the theano
        # functions used to compute them
        if self._dirty:
            self.redo_theano()

        datasets = self._datasets

        # Set all channels' val_shared to 0
        self.begin_record_entry()
        for d, i, b, n, a, sd, ne in safe_izip(datasets,
                                               self._iteration_mode,
                                               self._batch_size,
                                               self._num_batches,
                                               self.accum,
                                               self._rng_seed,
                                               self.num_examples):
            if isinstance(d, basestring):
                d = yaml_parse.load(d)
                raise NotImplementedError()

            # need to put d back into self._datasets
            myiterator = d.iterator(mode=i,
                                    batch_size=b,
                                    num_batches=n,
                                    data_specs=self._flat_data_specs,
                                    return_tuple=True,
                                    rng=sd)

            # If self._flat_data_specs is empty, no channel needs data,
            # so we do not need to call the iterator in order to average
            # the monitored values across different batches, we only
            # have to call them once.
            if len(self._flat_data_specs[1]) == 0:
                X = ()
                self.run_prereqs(X, d)
                a(*X)

            else:
                actual_ne = 0
                for X in myiterator:
                    # X is a flat (not nested) tuple
                    self.run_prereqs(X, d)
                    a(*X)
                    actual_ne += self._flat_data_specs[0].np_batch_size(X)
                # end for X
                if actual_ne != ne:
                    raise RuntimeError("At compile time, your iterator said "
                                       "it had %d examples total, but at "
                                       "runtime it gave us %d." %
                                       (ne, actual_ne))
        # end for d

        log.info("Monitoring step:")
        log.info("\tEpochs seen: %d" % self._epochs_seen)
        log.info("\tBatches seen: %d" % self._num_batches_seen)
        log.info("\tExamples seen: %d" % self._examples_seen)
        t = time.time() - self.t0
        for channel_name in sorted(self.channels.keys(),
                                   key=number_aware_alphabetical_key):
            channel = self.channels[channel_name]
            channel.time_record.append(t)
            channel.batch_record.append(self._num_batches_seen)
            channel.example_record.append(self._examples_seen)
            channel.epoch_record.append(self._epochs_seen)
            val = channel.val_shared.get_value()
            channel.val_record.append(val)
            # TODO: use logging infrastructure so that user can configure
            # formatting
            if abs(val) < 1e4:
                val_str = str(val)
            else:
                val_str = '%.3e' % val

            log.info("\t%s: %s" % (channel_name, val_str))

    def run_prereqs(self, data, dataset):
        """
        Runs all "prerequistie functions" on a batch of data. Always called
        right before computing the monitoring channels on that batch.

        Parameters
        ----------
        data : tuple or Variable
            a member of the Space used as input to the monitoring functions
        dataset : Dataset
            the Dataset the data was drawn from
        """
        if dataset not in self.prereqs:
            return
        for prereq in self.prereqs[dataset]:
            prereq(*data)

    def get_batches_seen(self):
        """
        Returns the number of batches the model has learned on (assuming that
        the learning code has been calling Monitor.report_batch correctly).
        """
        return self._num_batches_seen

    def get_epochs_seen(self):
        """
        Returns
        -------
        epochs_seen : int
            The number of epochs the model has been trained on.
            One "epoch" is one pass through Dataset.iterator.
        """
        return self._epochs_seen

    def get_examples_seen(self):
        """
        Returns
        -------
        examples_seen : int
            The number of examples the model has learned on (assuming that
            the learning code has been calling Monitor.report_batch correctly)
        """
        return self._examples_seen

    def report_batch(self, num_examples):
        """
        Call this whenever the model has learned on another batch of examples.
        Report how many examples were learned on.

        Parameters
        ----------
        num_examples : int
            The number of examples learned on in this minibatch.
        """
        self._examples_seen += num_examples
        self._num_batches_seen += 1

    def report_epoch(self):
        """
        Call this whenever the model has completed another "epoch" of learning.
        We regard one pass through Dataset.iterator as one epoch.
        """
        self._epochs_seen += 1

    def redo_theano(self):
        """
        Recompiles Theano functions used by this monitor.

        This is called any time we need to evaluate the channels and the
        channel definitions have changed since last we called it, or if the
        theano functions are unavailable for any other reason (first time they
        are needed after construction or deserialization, etc.)

        All channels are compiled as part of the same theano function so that
        the theano optimizations can eliminate subexpressions that are shared
        between multiple channels.
        """
        self._dirty = False

        # Recompute the data specs, since the channels may have changed.
        self._build_data_specs()

        init_names = dir(self)
        self.prereqs = OrderedDict()
        for channel in self.channels.values():
            if channel.prereqs is not None:
                dataset = channel.dataset
                if dataset not in self.prereqs:
                    self.prereqs[dataset] = []
                prereqs = self.prereqs[dataset]
                for prereq in channel.prereqs:
                    if prereq not in prereqs:
                        prereqs.append(prereq)

        updates = OrderedDict()
        for channel in self.channels.values():
            updates[channel.val_shared] = np.cast[config.floatX](0.0)
        with log_timing(log, "compiling begin_record_entry"):
            self.begin_record_entry = function(
                inputs=[],
                updates=updates,
                mode=self.theano_function_mode,
                name='Monitor.begin_record_entry'
            )
        updates = OrderedDict()
        givens = OrderedDict()
        # Get the appropriate kind of theano variable to represent the data
        # the model acts on
        batch_names = ['monitoring_%s' % s for s in self._flat_data_specs[1]]
        theano_args = self._flat_data_specs[0].make_theano_batch(batch_names)

        # Get a symbolic expression of the batch size
        # We do it here, rather than for each channel, because channels with an
        # empty data_specs do not use data, and are unable to extract the batch
        # size. The case where the whole data specs is empty is not supported.
        batch_size = self._flat_data_specs[0].batch_size(theano_args)

        # Also get a nested representation, for joint iteration
        # with each of channel.graph_input
        nested_theano_args = self._data_specs_mapping.nest(theano_args)
        if not isinstance(nested_theano_args, tuple):
            nested_theano_args = (nested_theano_args,)
        assert len(nested_theano_args) == (len(self.channels) + 1)

        log.info('Monitored channels: ')
        for key in sorted(self.channels.keys()):
            mode = self.theano_function_mode
            if mode is not None and hasattr(mode, 'record'):
                mode.record.handle_line('compiling monitor including ' +
                                        'channel ' + key + '\n')
            log.info('\t%s' % key)
        it = [d.iterator(mode=i, num_batches=n, batch_size=b,
                         data_specs=self._flat_data_specs,
                         return_tuple=True)
              for d, i, n, b in safe_izip(self._datasets, self._iteration_mode,
                                          self._num_batches, self._batch_size)]
        self.num_examples = [np.cast[config.floatX](float(i.num_examples))
                             for i in it]
        givens = [OrderedDict() for d in self._datasets]
        updates = [OrderedDict() for d in self._datasets]
        for i, channel in enumerate(self.channels.values()):
            index = self._datasets.index(channel.dataset)
            d = self._datasets[index]
            g = givens[index]
            cur_num_examples = self.num_examples[index]
            u = updates[index]

            # Flatten channel.graph_input and the appropriate part of
            # nested_theano_args, to iterate jointly over them.
            c_mapping = DataSpecsMapping(channel.data_specs)
            channel_inputs = c_mapping.flatten(channel.graph_input,
                                               return_tuple=True)
            inputs = c_mapping.flatten(nested_theano_args[i + 1],
                                       return_tuple=True)

            for (channel_X, X) in safe_izip(channel_inputs, inputs):
                assert channel_X not in g or g[channel_X] is X
                assert channel_X.type == X.type, (channel_X.type, X.type)
                g[channel_X] = X

            if batch_size == 0:
                # No channel does need any data, so there is not need to
                # average results, and we will call the accum functions only
                # once.
                # TODO: better handling of channels not needing data when
                # some other channels need data.
                assert len(self._flat_data_specs[1]) == 0
                val = channel.val
            else:
                if n == 0:
                    raise ValueError("Iterating over 0 examples results in " +
                                     "divide by 0")
                val = (channel.val * T.cast(batch_size, config.floatX)
                       / cur_num_examples)
            u[channel.val_shared] = channel.val_shared + val

        with log_timing(log, "Compiling accum"):
            # Check type of update expressions
            for up in updates:
                for key in up:
                    if key.dtype != up[key].dtype:
                        raise TypeError('Monitoring channel shared variable ' +
                                        key.name + ' has dtype ' + key.dtype +
                                        ' but is driven by an expression ' +
                                        'with type ' + up[key].dtype)

            self.accum = []
            for idx, packed in enumerate(safe_izip(givens, updates)):
                g, u = packed
                mode = self.theano_function_mode
                if mode is not None and hasattr(mode, 'record'):
                    for elem in g:
                        mode.record.handle_line('g key ' +
                                                var_descriptor(elem) + '\n')
                        mode.record.handle_line('g val ' +
                                                var_descriptor(g[elem]) + '\n')
                    for elem in u:
                        mode.record.handle_line('u key ' +
                                                var_descriptor(elem) + '\n')
                        mode.record.handle_line('u val ' +
                                                var_descriptor(u[elem]) + '\n')
                function_name = 'Monitor.accum[%d]' % idx
                if mode is not None and hasattr(mode, 'record'):
                    mode.record.handle_line('compiling supervised accum\n')
                # Some channels may not depend on the data, ie, they might just
                # monitor the model parameters, or some shared variable updated
                # by the training algorithm, so we need to ignore the unused
                # input error
                self.accum.append(function(theano_args,
                                           givens=g,
                                           updates=u,
                                           mode=self.theano_function_mode,
                                           name=function_name))
            for a in self.accum:
                if mode is not None and hasattr(mode, 'record'):
                    for elem in a.maker.fgraph.outputs:
                        mode.record.handle_line('accum output ' +
                                                var_descriptor(elem) + '\n')
                log.info("graph size: %d" % len(a.maker.fgraph.toposort()))
        final_names = dir(self)
        self.register_names_to_del([name for name in final_names
                                    if name not in init_names])

    def register_names_to_del(self, names):
        """
        Register names of fields that should be deleted before pickling.

        Parameters
        ----------
        names : list
            A list of attribute names as strings.
        """
        for name in names:
            if name not in self.names_to_del:
                self.names_to_del.append(name)

    def __getstate__(self):
        """
        In order to avoid pickling a copy of the dataset whenever a monitor
        is saved, the __getstate__ method replaces the dataset field with the
        dataset's yaml source. This is not a perfect solution because it won't
        work with job resuming, which would require saving the state of the
        dataset's random number generator.

        Like in the Model class, we also need to avoid saving any Theano
        functions, so we delete everything that can be regenerated with
        `redo_theano` by deleting the fields in `self.names_to_del`
        """

        # Patch old pickled monitors
        if not hasattr(self, '_datasets'):
            self._datasets = [self._dataset]
            del self._dataset

        temp = self._datasets

        if self._datasets:
            self._datasets = []
            for dataset in temp:
                if isinstance(dataset, basestring):
                    self._datasets.append(dataset)
                else:
                    try:
                        self._datasets.append(dataset.yaml_src)
                    except AttributeError:
                        warnings.warn('Trained model saved without ' +
                                      'indicating yaml_src')
        d = copy.copy(self.__dict__)
        self._datasets = temp
        for name in self.names_to_del:
            if name in d:
                del d[name]

        return d

    def __setstate__(self, d):
        """
        Sets the object to have the state described by `d`.

        Parameters
        ----------
        d : dict
            A dictionary mapping string names of fields to values for
            these fields.
        """
        # patch old pkl files
        if '_dataset' in d:
            d['_datasets'] = [d['_dataset']]
            del d['_dataset']

        self.__dict__.update(d)

    def add_channel(self, name, ipt, val, dataset=None, prereqs=None,
                    data_specs=None):
        """
        Asks the monitor to start tracking a new value.  Can be called even
        after the monitor is already in use.

        Parameters
        ----------
        name : str
            The display name in the monitor.
        ipt : tensor_like
            The symbolic tensor which should be clamped to the data. \
            (or a list/tuple containing symbolic tensors, following the \
            data_specs)
        val : tensor_like
            The value (function of `ipt`) to be tracked.
        dataset : pylearn2.datasets.Dataset
            Which dataset to compute this channel on
        prereqs : list of callables that take a list of numpy tensors
            Each prereq must be called exactly once per each new batch of \
            data drawn *from dataset* before the channel value is computed \
            if two channels provide a prereq with exactly the same id, that \
            prereq will only be called once
        data_specs : (space, source) pair
            Identifies the order, format and semantics of ipt
        """
        if isinstance(val, (float, int, long)):
            val = np.cast[theano.config.floatX](val)

        val = T.as_tensor_variable(val)

        if data_specs is None:
            warnings.warn("parameter 'data_specs' should be provided when " +
                          "calling add_channel. We will build a default one.",
                          stacklevel=2)
            if isinstance(ipt, list):
                ipt = tuple(ipt)
            if ipt is not None and not isinstance(ipt, tuple):
                ipt = (ipt,)

            if ipt is None:
                data_specs = (NullSpace(), '')
            elif len(ipt) == 0:
                data_specs = (CompositeSpace([]), ())
            elif hasattr(dataset, 'get_data_specs'):
                dataset_space, dataset_source = dataset.get_data_specs()
                if (len(ipt) == 1 and
                        dataset_source is not None and
                        (not isinstance(dataset_source, tuple) or
                            len(dataset_source) == 1) and
                        'features' in dataset_source):
                    data_specs = (dataset_space, dataset_source)
                elif (len(ipt) == 2 and
                        dataset_source == ('features', 'targets')):
                    data_specs = (dataset_space, dataset_source)
                else:
                    raise ValueError("Cannot infer default data_specs for " +
                                     "the following input points and " +
                                     "dataset: ipt = %s, dataset = %s"
                                     % (ipt, dataset))

        data_specs[0].validate(ipt)

        mapping = DataSpecsMapping(data_specs)
        flat_ipt = mapping.flatten(ipt)
        if not isinstance(flat_ipt, tuple):
            flat_ipt = (flat_ipt,)
        inputs = theano.gof.graph.inputs([val])
        for elem in inputs:
            if not hasattr(elem, 'get_value') and \
               not isinstance(elem, theano.gof.graph.Constant):
                if elem not in flat_ipt:
                    raise ValueError("Unspecified input: " + str(elem) +
                                     ". This may be due to an incorrect " +
                                     "implementation of a cost's " +
                                     "get_data_specs() method, or of a " +
                                     "model's get_monitoring_data_specs() " +
                                     "method.")

        mode = self.theano_function_mode
        if mode is not None and hasattr(mode, 'record'):
            mode.record.handle_line('Adding monitor channel '+name+'\n')
            assert isinstance(flat_ipt, tuple)
            if len(flat_ipt) != 1:
                for elem in flat_ipt:
                    mode.record.handle_line('Includes input var ' +
                                            var_descriptor(elem) + '\n')
            else:
                mode.record.handle_line(name + ' input var is ' +
                                        var_descriptor(flat_ipt[0]) + '\n')
            mode.record.handle_line('channel ' + name + ' is ' +
                                    var_descriptor(val) + '\n')

        if dataset is None:
            if len(self._datasets) == 1:
                dataset = self._datasets[0]
            elif len(self._datasets) == 0:
                raise ValueError(_err_no_data)
            else:
                raise ValueError(_err_ambig_data)

        try:
            self._datasets.index(dataset)
        except ValueError:
            raise ValueError("The dataset specified is not one of the " +
                             "monitor's datasets")

        if name in self.channels:
            raise ValueError("Tried to create the same channel twice (%s)" %
                             name)

        self.channels[name] = MonitorChannel(ipt, val, name, data_specs,
                                             dataset, prereqs)
        self._dirty = True

    def _sanity_check(self):
        """
        Sometimes we serialize models and then load them somewhere else
        but still try to use their Monitor, and the Monitor is in a mangled
        state. I've added some calls to _sanity_check to try to catch when
        that happens. Not sure what to do for a long term fix. I think it
        requires making theano graphs serializable first.
        """
        for name in self.channels:
            channel = self.channels[name]
            assert hasattr(channel, 'prereqs')

    @classmethod
    def get_monitor(cls, model):
        """
        Returns a model's monitor. If the model doesn't have a monitor yet,
        installs one and returns that.

        Parameters
        ----------
        model : object
            An object that implements the `Model` interface specified in \
            `pylearn2.models`.
        """

        if hasattr(model, 'monitor'):
            rval = model.monitor
            rval._sanity_check()
        else:
            rval = Monitor(model)
            model.monitor = rval

        return rval

    # TODO: find out if this method is used anywhere, remove if not.
    @property
    def batch_size(self):
        """
        Returns
        -------
        batch_size : int
            The size of the batches used for monitoring
        """
        return self._batch_size

    # TODO: find out if this method is used anywhere, remove if not.
    @property
    def num_batches(self):
        """
        Returns
        -------
        num_batches : int
            The number of batches used for monitoring
        """
        return self._num_batches

    def setup(self, dataset, cost, batch_size, num_batches=None,
              extra_costs=None, mode='sequential', obj_prereqs=None,
              cost_monitoring_args=None):
        """
        Sets up the monitor for a cost minimization problem.
        Adds channels defined by both the model and the cost for
        the specified dataset(s), as well as a channel called 'objective'
        defined by the costs' __call__ method.

        Parameters
        ----------
        dataset : pylearn2.datasets.Dataset
            Dataset or dictionary mapping string names to Datasets.  If \
            string names are used, then for every dataset, each channel \
            defined by the model or cost will be replicated with that \
            dataset's name followed by an underscore as the prefix. For \
            example, if your cost defines a channel called 'misclass', and \
            datasets is {'train' : train_dataset, 'valid' : valid_dataset} \
            you will get channels called 'train_misclass' and 'valid_misclass'.
        cost : pylearn2.costs.Cost
            The cost being optimized by training. The value of the cost will
            appear as the `objective` channel. Its `get_monitoring_channels`
            method will also be used to supply other channels.
        extra_costs : OrderedDict, optional
            A dictionary mapping channel names to Cost objects.
            Their value will appear as the specified channel name.
            They will also provide more monitoring channels via their
            `get_monitoring_channels` method.
        obj_prereqs : None, or list of functions
            Functions to pass as prerequisites to the `objective` channel.
        cost_monitoring_args : dict
            Dictionary of kwargs that will be passed to \
            `cost.get_monitoring_channels()` (but not for the extra_costs).
        """

        if dataset is None:
            return
        if isinstance(dataset, Dataset):
            dataset = {'': dataset}
        else:
            assert isinstance(dataset, dict)
            assert all(isinstance(key, str) for key in dataset)
            assert all(isinstance(dataset[key], Dataset) for key in dataset)

        if extra_costs is None:
            costs = {}
        else:
            costs = extra_costs
        assert '' not in costs
        costs[''] = cost

        if cost_monitoring_args is None:
            cost_monitoring_args = {}

        model = self.model

        # Build a composite data_specs containing the specs for all costs,
        # then the specs of the model
        cost_names = sorted(costs.keys())
        spaces = []
        sources = []
        for c in cost_names:
            c_space, c_source = costs[c].get_data_specs(model)
            spaces.append(c_space)
            sources.append(c_source)

        # Ask the model for the data_specs needed
        m_space, m_source = model.get_monitoring_data_specs()
        spaces.append(m_space)
        sources.append(m_source)

        nested_space = CompositeSpace(spaces)
        nested_sources = tuple(sources)

        # Flatten this data_specs, so we build only one symbolic Theano
        # variable for each of the unique (space, source) pairs.
        mapping = DataSpecsMapping((nested_space, nested_sources))
        space_tuple = mapping.flatten(nested_space, return_tuple=True)
        source_tuple = mapping.flatten(nested_sources, return_tuple=True)
        ipt = tuple(space.make_theano_batch(name='monitor_%s' % source,
<<<<<<< HEAD
                                            batch_size=batch_size)
=======
                    batch_size = None)
>>>>>>> 7470e107
                    for (space, source) in safe_zip(space_tuple, source_tuple))

        # Build a nested tuple from ipt, to dispatch the appropriate parts
        # of the ipt batch to each cost
        nested_ipt = mapping.nest(ipt)

        custom_channels = {}
        for i, cost_name in enumerate(cost_names):
            if cost_name == '':
                prefix = ''
            else:
                prefix = cost_name + '_'
            cost = costs[cost_name]
            cost_ipt = nested_ipt[i]
            raw_channels = cost.get_monitoring_channels(model, cost_ipt)
            channels = {}
            for name in raw_channels:
                # We need three things: the value itself (raw_channels[name]),
                # the input variables (cost_ipt), and the data_specs for
                # these input variables ((spaces[i], sources[i]))
                channels[prefix + name] = (raw_channels[name],
                                           cost_ipt,
                                           (spaces[i], sources[i]))
            custom_channels.update(channels)

        # Use the last inputs from nested_ipt for the model
        model_channels = model.get_monitoring_channels(nested_ipt[-1])
        channels = {}
        for name in model_channels:
            # Note: some code used to consider that model_channels[name]
            # could be a a (channel, prereqs) pair, this is not supported.
            channels[name] = (model_channels[name],
                              nested_ipt[-1],
                              (spaces[-1], sources[-1]))
        custom_channels.update(channels)

        if is_stochastic(mode):
            seed = [[2013, 02, 22]]
        else:
            seed = None

        for dataset_name in dataset:
            cur_dataset = dataset[dataset_name]
            self.add_dataset(dataset=cur_dataset,
                             mode=mode,
                             batch_size=batch_size,
                             num_batches=num_batches,
                             seed=seed)
            if dataset_name == '':
                dprefix = ''
            else:
                dprefix = dataset_name + '_'
            # These channel name 'objective' must not vary, since callbacks
            # that respond to the values in the monitor use the name to find
            # it.
            for i, cost_name in enumerate(cost_names):
                cost = costs[cost_name]
                cost_ipt = nested_ipt[i]
                cost_value = cost.expr(model, cost_ipt)
                if cost_value is not None:
                    if cost_name == '':
                        name = dprefix + 'objective'
                        prereqs = obj_prereqs
                    else:
                        name = dprefix + cost_name
                        prereqs = None

                    cost.get_data_specs(model)[0].validate(cost_ipt)
                    self.add_channel(name=name,
                                     ipt=cost_ipt,
                                     val=cost_value,
                                     data_specs=cost.get_data_specs(model),
                                     dataset=cur_dataset,
                                     prereqs=prereqs)

            for key in custom_channels:
                val, ipt, data_specs = custom_channels[key]
                data_specs[0].validate(ipt)
                self.add_channel(name=dprefix + key,
                                 ipt=ipt,
                                 val=val,
                                 data_specs=data_specs,
                                 dataset=cur_dataset)


class MonitorChannel(object):
    """
    A class representing a specific quantity to be monitored.
    """
    def __init__(self, graph_input, val, name, data_specs, dataset,
                 prereqs=None):
        """
        Creates a channel for a quantity to be monitored.

        Parameters
        ----------
        graph_input : tensor_like
            The symbolic tensor which should be clamped to the data.
        val : tensor_like
            The value (symbolic function of `graph_input`) to be evaluated
            and recorded.
        name : str
            The display name in the monitor.
        data_specs : (space, source) pair
            Identifies the order, format and semantics of graph_input
        prereqs : list of callables
            Callables that take numpy tensors each prereq must be called \
            exactly once per each new batch of data before the channel value \
            is computed if two channels provide a prereq with exactly the \
            same id, that prereq will only be called once
        """
        self.name = name
        self.prereqs = prereqs
        self.graph_input = graph_input
        self.data_specs = data_specs
        if isinstance(val, float):
            val = T.constant(np.cast[config.floatX](val))
        self.val = val
        self.val_shared = sharedX(0.0, name + "_tracker")
        assert self.val_shared.dtype == config.floatX, \
            "expected %s, got %s" % (config.floatX, self.val_shared.dtype)
        if not hasattr(val, 'dtype'):
            raise TypeError('Monitor channel ' + name + ' has value of type ' +
                            str(type(val)))
        if val.dtype != self.val_shared.dtype:
            raise ValueError('monitor channels are expected to have dtype ' +
                             str(self.val_shared.dtype) + ' but "' + name +
                             '" has dtype ' + str(val.dtype))
        if val.ndim != 0:
            raise ValueError('monitor channels are supposed to have zero ' +
                             'dimensions but "' + name + '" has ' +
                             str(val.ndim))
        # Dataset monitored by this channel
        self.dataset = dataset
        # Value of the desired quantity at measurement time.
        self.val_record = []
        # Number of batches seen at measurement time.
        self.batch_record = []
        # Number of examples seen at measurement time (batch sizes may
        # fluctuate).
        self.example_record = []
        self.epoch_record = []
        self.time_record = []

    def __str__(self):
        """
        Returns
        -------
        s : str
            A reasonably human-readable string representation of the object.
        """
        try:
            graph_input_str = str(self.graph_input)
        except:
            graph_input_str = '<bad graph input>'

        try:
            val_str = str(self.val)
        except:
            val_str = '<bad val>'

        try:
            name_str = str(self.name)
        except:
            name_str = '<bad name>'

        try:
            prereqs_str = str(self.prereqs)
        except:
            prereqs_str = '<bad prereqs>'

        return "MonitorChannel(%s,%s,%s,%s)" % (graph_input_str,
                                                val_str,
                                                name_str,
                                                prereqs_str)

    def __getstate__(self):
        """
        Returns
        -------
        d : dict
            A dictionary mapping the string names of the fields of the class
            to values appropriate for pickling.
        """
        # We need to figure out a good way of saving the other fields. In the
        # current setup, since there's no good way of coordinating with the
        # model/training algorithm, the theano based fields might be invalid
        # after a repickle. This means we can't, for instance, resume a job with
        # monitoring after a crash. For now, to make sure no one erroneously
        # depends on these bad values, I exclude them from the pickle.

        if hasattr(self, 'val'):
            doc = get_monitor_doc(self.val)
        else:
            # Hack to deal with Theano expressions not being serializable.
            # If this is channel that has been serialized and then
            # deserialized, the expression is gone, but we should have
            # stored the doc
            if hasattr(self, "doc"):
                doc = self.doc
            else:
                # Support pickle files that are older than the doc system
                doc = None

        return {
            'doc' : doc,
            'example_record' : self.example_record,
            'batch_record' : self.batch_record,
            'time_record' : self.time_record,
            'epoch_record' : self.epoch_record,
            'val_record': self.val_record
        }

    def __setstate__(self, d):
        """
        Sets the object to have the state described by `d`.

        Parameters
        ----------
        d : dict
            A dictionary mapping string names of fields to values for
            these fields.
        """
        self.__dict__.update(d)
        if 'batch_record' not in d:
            self.batch_record = [None] * len(self.val_record)
        # Patch old pickle files that don't have the "epoch_record" field
        if 'epoch_record' not in d:
            # This is not necessarily correct but it is in the most common use
            # case where you don't add monitoring channels over time.
            self.epoch_record = range(len(self.val_record))
        if 'time_record' not in d:
            self.time_record = [None] * len(self.val_record)


def push_monitor(model, name, transfer_experience=False):
    """
    When you load a model in a yaml file and you want to store its
    old monitor under a different name and start a new monitor, wrap
    the model in this function call.


    Parameters
    ----------
    model : pylearn2.models.model.Model
        The model you loaded
    name : str
        Will save the old monitor to model.name
    transfer_experience : bool
        If True, the new monitor will start with its epochs seen, batches \
        seen, and examples seen set to where the old monitor left off. This \
        is nice for stitching together learning curves across multiple stages \
        of learning.

    Returns
    -------
    model:
        Returns the model itself so you can use an !obj:push_monitor call as
        the definition of a model in a YAML file.
    """

    assert hasattr(model, 'monitor')
    old_monitor = model.monitor
    setattr(model, name, old_monitor)
    del model.monitor

    if transfer_experience:
        monitor = Monitor.get_monitor(model)
        assert monitor is not old_monitor
        monitor._num_batches_seen = old_monitor._num_batches_seen
        monitor._examples_seen = old_monitor._examples_seen
        monitor._epochs_seen = old_monitor._epochs_seen

    return model


def read_channel(model, channel_name, monitor_name='monitor'):
    """
    Returns the last value recorded in a channel.

    Parameters
    ----------
    model : Model
        The model to read the channel from
    channel_name : str
        The name of the channel to read from
    monitor_name: str, optional
        The name of the Monitor to read from
        (In case you want to read from an old Monitor moved by `push_monitor`)

    Returns
    -------
    value : float
        The last value recorded in this monitoring channel
    """
    return getattr(model, monitor_name).channels[channel_name].val_record[-1]

def get_channel(model, dataset, channel, cost, batch_size):
    """
    Make a temporary monitor and return the value of a channel in it.

    Parameters
    ----------
    model : pylearn2.models.model.Model
        Will evaluate the channel for this Model.
    dataset : pylearn2.datasets.Dataset
        The Dataset to run on
    channel : str
        A string identifying the channel name to evaluate
    cost : pylearn2.costs.Cost
        The Cost to setup for monitoring
    batch_size : int
        The size of the batch to use when running the monitor

    Returns
    -------
    The value of the requested channel.

    Notes
    -----
    This doesn't modify the model (unless some of the channel prereqs do).
    In particular, it does not change model.monitor.
    """
    monitor = Monitor(model)
    monitor.setup(dataset=dataset, cost=cost, batch_size=batch_size)
    monitor()
    channels = monitor.channels
    channel = channels[channel]
    val_record = channel.val_record
    value, = val_record
    return value


def get_monitor_doc(var):
    """
    Returns the __doc__ field of var or None. This field is used on
    theano Variables to document the meaning of monitor channels.

    Parameters
    ----------
    var: theano.gof.Variable
        The variable to get the documentation of

    Returns
    -------
    doc: str or None
        var.__doc__ if var has an instance-level doc, otherwise None
    """

    doc = None

    if var.__doc__ is not var.__class__.__doc__:
        doc = var.__doc__

    return doc

_err_no_data = "You tried to add a channel to a Monitor that has no dataset."
_err_ambig_data = ("You added a channel to a Monitor that has multiple " +
                   "datasets, and did not specify which dataset to use it " +
                   "with.")<|MERGE_RESOLUTION|>--- conflicted
+++ resolved
@@ -9,14 +9,8 @@
 __maintainer__ = "Ian Goodfellow"
 __email__ = "goodfeli@iro"
 
-<<<<<<< HEAD
 import copy, time, warnings, logging, functools
 import numpy as np
-=======
-import copy
-import time
-import warnings
->>>>>>> 7470e107
 
 from theano.compat.python2x import OrderedDict
 import theano.sparse
@@ -818,11 +812,7 @@
         space_tuple = mapping.flatten(nested_space, return_tuple=True)
         source_tuple = mapping.flatten(nested_sources, return_tuple=True)
         ipt = tuple(space.make_theano_batch(name='monitor_%s' % source,
-<<<<<<< HEAD
                                             batch_size=batch_size)
-=======
-                    batch_size = None)
->>>>>>> 7470e107
                     for (space, source) in safe_zip(space_tuple, source_tuple))
 
         # Build a nested tuple from ipt, to dispatch the appropriate parts
